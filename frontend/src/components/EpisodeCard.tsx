import React, { useState } from 'react'
import { useNavigate } from 'react-router'
import type { Episode } from '../types/episode'

interface EpisodeCardProps {
<<<<<<< HEAD
  episode: {
    id: string
    title: string
    podcastName: string
    releaseDate: string
    duration: string
    audioUrl?: string
    imageUrl?: string
    description?: string
    playbackPosition?: number
    podcastId?: string
    highlights?: {
      title?: string
      description?: string
    }
  }
=======
  episode: Episode,
>>>>>>> efebbe88
  podcastImageUrl?: string
  onPlay?: (_episode: Episode) => void
  onAIExplanation?: (_episode: Episode) => void
}

export function EpisodeCard({ episode, podcastImageUrl, onPlay, onAIExplanation }: EpisodeCardProps) {
  const [imageError, setImageError] = useState(false)
  const navigate = useNavigate()

  const handlePlay = (e: React.MouseEvent) => {
    e.stopPropagation()
    onPlay?.(episode)
  }

  const handleAIExplanation = (e: React.MouseEvent) => {
    e.stopPropagation()
    onAIExplanation?.(episode)
  }

  const handleCardClick = () => {
    if (episode.podcastId) {
      navigate(`/episode/${episode.podcastId}/${episode.episodeId}`)
    } else {
      navigate(`/episode/${episode.episodeId}`)
    }
  }

  const formatDate = (dateString: string) => {
    const date = new Date(dateString)
    return date.toLocaleDateString('en-US', {
      month: 'short',
      day: 'numeric',
      year: 'numeric',
    })
  }

  const hasProgress = episode.playbackPosition && episode.playbackPosition > 0

  return (
    <div
      className="bg-white px-4 py-4 hover:bg-gray-50 transition-colors cursor-pointer"
      data-testid="episode-card"
      onClick={handleCardClick}
    >
      <div className="flex gap-3 sm:gap-4">
        {/* Episode/Podcast Thumbnail */}
        <div className="w-16 h-16 sm:w-18 sm:h-18 bg-gray-300 flex-shrink-0 rounded-lg overflow-hidden">
          {(episode.imageUrl || podcastImageUrl) && !imageError ? (
            <img
              src={episode.imageUrl || podcastImageUrl}
              alt={`${episode.title} artwork`}
              className="w-full h-full object-cover"
              onError={() => setImageError(true)}
            />
          ) : (
            <div className="w-full h-full bg-gray-300 flex items-center justify-center rounded-lg">
              <svg className="w-6 h-6 sm:w-8 sm:h-8 text-gray-400" fill="currentColor" viewBox="0 0 24 24">
                <path d="M12 2C6.48 2 2 6.48 2 12s4.48 10 10 10 10-4.48 10-10S17.52 2 12 2zm-2 14.5v-9l6 4.5-6 4.5z" />
              </svg>
            </div>
          )}
        </div>

        {/* Episode Details */}
        <div className="flex-1 min-w-0">
          <div className="flex items-start justify-between gap-3 mb-2">
            {episode.highlights?.title ? (
              <h3
                className="font-semibold text-gray-900 text-sm leading-tight flex-1 line-clamp-2 break-words"
                dangerouslySetInnerHTML={{ __html: episode.highlights.title }}
              />
            ) : (
              <h3 className="font-semibold text-gray-900 text-sm leading-tight flex-1 line-clamp-2 break-words">
                {episode.title}
              </h3>
            )}

            {/* AI Explanation Button */}
            <button
              onClick={handleAIExplanation}
              className={
                'flex-shrink-0 w-8 h-8 bg-gray-100 rounded-lg flex items-center justify-center ' +
                'hover:bg-gray-200 transition-colors active:bg-gray-300'
              }
              aria-label="Get AI explanation"
              title="Get AI explanation"
            >
              <svg className="w-4 h-4 text-gray-600" fill="currentColor" viewBox="0 0 24 24">
                <path
                  d={
                    'M12 2C6.48 2 2 6.48 2 12s4.48 10 10 10 10-4.48 10-10S17.52 2 12 2zm1 17h-2v-2h2v2z' +
                    'm2.07-7.75l-.9.92C13.45 12.9 13 13.5 13 15h-2v-.5c0-1.1.45-2.1 1.17-2.83l1.24-1.26c.37-.36.59-.86.59-1.41 ' +
                    '0-1.1-.9-2-2-2s-2 .9-2 2H8c0-2.21 1.79-4 4-4s4 1.79 4 4c0 .88-.36 1.68-.93 2.25z'
                  }
                />
              </svg>
            </button>
          </div>

          <p className="text-sm text-gray-600 truncate mb-2">{episode.podcastName}</p>

          {episode.highlights?.description && (
            <p
              className="text-xs text-gray-500 line-clamp-2 mb-2"
              dangerouslySetInnerHTML={{ __html: episode.highlights.description }}
            />
          )}

          <div className="flex items-center justify-between">
            <p className="text-xs text-gray-500">
              {formatDate(episode.releaseDate)} • {episode.duration}
            </p>

            {/* Play Button */}
            <button
              onClick={handlePlay}
              className={
                'flex items-center gap-1 bg-primary text-white px-4 py-2 text-xs rounded-lg ' +
                'font-medium hover:bg-secondary transition-colors min-w-[60px] min-h-[32px] active:bg-red-700'
              }
              aria-label={`Play ${episode.title}`}
            >
              <svg className="w-3 h-3" fill="currentColor" viewBox="0 0 24 24">
                <path d="M8 5v14l11-7z" />
              </svg>
              Play
            </button>
          </div>

          {/* Progress Indicator */}
          {hasProgress && (
            <div className="mt-3">
              <div className="w-full bg-gray-200 rounded-full h-1">
                <div
                  className="bg-primary h-1 rounded-full transition-all"
                  style={{ width: `${episode.playbackPosition!}%` }}
                />
              </div>
              <p className="text-xs text-gray-500 mt-1">{Math.round(episode.playbackPosition!)}% complete</p>
            </div>
          )}
        </div>
      </div>
    </div>
  )
}

export default EpisodeCard<|MERGE_RESOLUTION|>--- conflicted
+++ resolved
@@ -3,7 +3,6 @@
 import type { Episode } from '../types/episode'
 
 interface EpisodeCardProps {
-<<<<<<< HEAD
   episode: {
     id: string
     title: string
@@ -20,9 +19,6 @@
       description?: string
     }
   }
-=======
-  episode: Episode,
->>>>>>> efebbe88
   podcastImageUrl?: string
   onPlay?: (_episode: Episode) => void
   onAIExplanation?: (_episode: Episode) => void
